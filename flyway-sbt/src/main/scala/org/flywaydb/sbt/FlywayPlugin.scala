/**
 * Copyright 2010-2014 Axel Fontaine and the many contributors.
 *
 * Licensed under the Apache License, Version 2.0 (the "License");
 * you may not use this file except in compliance with the License.
 * You may obtain a copy of the License at
 *
 *         http://www.apache.org/licenses/LICENSE-2.0
 *
 * Unless required by applicable law or agreed to in writing, software
 * distributed under the License is distributed on an "AS IS" BASIS,
 * WITHOUT WARRANTIES OR CONDITIONS OF ANY KIND, either express or implied.
 * See the License for the specific language governing permissions and
 * limitations under the License.
 */
package org.flywaydb.sbt

import sbt._
import sbt.classpath._
import Keys._

import org.flywaydb.core.util.jdbc.DriverDataSource
import org.flywaydb.core.Flyway
import org.flywaydb.core.info.MigrationInfoDumper
import org.flywaydb.core.util.logging.{LogFactory, LogCreator}
import scala.Some
import scala.collection.JavaConversions._
import scala.collection.JavaConverters._
import java.util.Properties
import scala.sys.SystemProperties

object FlywayPlugin extends Plugin {

  //*********************
  // common migration settings for all tasks
  //*********************

  val flywayDriver = settingKey[String]("The fully qualified classname of the jdbc driver to use to connect to the database. By default, the driver is autodetected based on the url.")
  val flywayUrl = settingKey[String]("The jdbc url to use to connect to the database.")
  val flywayUser = settingKey[String]("The user to use to connect to the database.")
  val flywayPassword = settingKey[String]("The password to use to connect to the database.")

  val flywaySchemas = settingKey[Seq[String]]("List of the schemas managed by Flyway. The first schema in the list will be automatically set as the default one during the migration. It will also be the one containing the metadata table. These schema names are case-sensitive. (default: The default schema for the datasource connection)")
  val flywayTable = settingKey[String]("The name of the metadata table that will be used by Flyway. (default: schema_version) By default (single-schema mode) the metadata table is placed in the default schema for the connection provided by the datasource. When the flyway.schemas property is set (multi-schema mode), the metadata table is placed in the first schema of the list.")
  val flywayInitVersion = settingKey[String]("The version to tag an existing schema with when executing init. (default: 1)")
  val flywayInitDescription = settingKey[String]("The description to tag an existing schema with when executing init. (default: << Flyway Init >>)")

  //*********************
  // common settings for migration loading tasks (used by migrate, validate, info)
  //*********************

  val flywayLocations = settingKey[Seq[String]]("Locations on the classpath to scan recursively for migrations. Locations may contain both sql and code-based migrations. (default: db/migration)")
  val flywayResolvers = settingKey[Seq[String]](" The fully qualified class names of the custom MigrationResolvers to be used in addition to the built-in ones for resolving Migrations to apply.")
  val flywayEncoding = settingKey[String]("The encoding of Sql migrations. (default: UTF-8)")
  val flywaySqlMigrationPrefix = settingKey[String]("The file name prefix for Sql migrations (default: V) ")
  val flywaySqlMigrationSuffix = settingKey[String]("The file name suffix for Sql migrations (default: .sql)")
  val flywayCleanOnValidationError = settingKey[Boolean]("Whether to automatically call clean or not when a validation error occurs. (default: {@code false})<br/> This is exclusively intended as a convenience for development. Even tough we strongly recommend not to change migration scripts once they have been checked into SCM and run, this provides a way of dealing with this case in a smooth manner. The database will be wiped clean automatically, ensuring that the next migration will bring you back to the state checked into SCM. Warning ! Do not enable in production !")
  val flywayTarget = settingKey[String]("The target version up to which Flyway should run migrations. Migrations with a higher version number will not be  applied. (default: the latest version)")
  val flywayOutOfOrder = settingKey[Boolean]("Allows migrations to be run \"out of order\" (default: {@code false}). If you already have versions 1 and 3 applied, and now a version 2 is found, it will be applied too instead of being ignored.")
  val flywayCallbacks = settingKey[Seq[String]]("A list of fully qualified FlywayCallback implementation classnames that will be used for Flyway lifecycle notifications. (default: Empty)")

  //*********************
  // settings for migrate
  //*********************

  val flywayIgnoreFailedFutureMigration = settingKey[Boolean]("Ignores failed future migrations when reading the metadata table. These are migrations that we performed by a newer deployment of the application that are not yet available in this version. For example: we have migrations available on the classpath up to version 3.0. The metadata table indicates that a migration to version 4.0 (unknown to us) has already been attempted and failed. Instead of bombing out (fail fast) with an exception, a warning is logged and Flyway terminates normally. This is useful for situations where a database rollback is not an option. An older version of the application can then be redeployed, even though a newer one failed due to a bad migration. (default: false)")
  val flywayPlaceholders = settingKey[Map[String, String]]("A map of <placeholder, replacementValue> to apply to sql migration scripts.")
  val flywayPlaceholderPrefix = settingKey[String]("The prefix of every placeholder. (default: ${ )")
  val flywayPlaceholderSuffix = settingKey[String]("The suffix of every placeholder. (default: } )")
  val flywayInitOnMigrate = settingKey[Boolean]("Whether to automatically call init when migrate is executed against a non-empty schema with no metadata table. This schema will then be initialized with the {@code initialVersion} before executing the migrations. Only migrations above {@code initialVersion} will then be applied. This is useful for initial Flyway production deployments on projects with an existing DB. Be careful when enabling this as it removes the safety net that ensures Flyway does not migrate the wrong database in case of a configuration mistake! (default: {@code false})")
  val flywayValidateOnMigrate = settingKey[Boolean]("Whether to automatically call validate or not when running migrate. (default: {@code false})")
  
  //*********************
  // convenience settings
  //*********************

  private case class ConfigDataSource(driver: String, url: String, user: String, password: String) {
    def asProps: Map[String, String] =  (driver.isEmpty match {
      case true => Map()
      case false => Map("flyway.driver" -> driver)
    }) ++ Map("flyway.url" -> url, "flyway.user" -> user, "flyway.password" -> password)
  }
  private case class ConfigBase(schemas: Seq[String], table: String, initVersion: String, initDescription: String)
<<<<<<< HEAD
  private case class ConfigMigrationLoading(locations: Seq[String], resolvers: Seq[String], encoding: String, sqlMigrationPrefix: String, sqlMigrationSuffix: String,
                                           cleanOnValidationError: Boolean, target: String, outOfOrder: Boolean)
=======
  private case class ConfigMigrationLoading(locations: Seq[String], encoding: String, sqlMigrationPrefix: String, sqlMigrationSuffix: String,
                                           cleanOnValidationError: Boolean, target: String, outOfOrder: Boolean, callbacks: Seq[String])
>>>>>>> 367d9e74
  private case class ConfigMigrate(ignoreFailedFutureMigration: Boolean, placeholders: Map[String, String],
                                         placeholderPrefix: String, placeholderSuffix: String, initOnMigrate: Boolean, validateOnMigrate: Boolean)
  private case class Config(dataSource: ConfigDataSource, base: ConfigBase, migrationLoading: ConfigMigrationLoading, migrate: ConfigMigrate)

  private lazy val flywayConfigDataSource = taskKey[ConfigDataSource]("The flyway data source configuration.")
  private lazy val flywayConfigBase = taskKey[ConfigBase]("The flyway base configuration.")
  private lazy val flywayConfigMigrationLoading = taskKey[ConfigMigrationLoading]("The flyway migration loading configuration.")
  private lazy val flywayConfigMigrate = taskKey[ConfigMigrate]("The flyway migrate configuration.")
  private lazy val flywayConfig = taskKey[Config]("The flyway configuration.")

  //*********************
  // flyway tasks
  //*********************

  val flywayMigrate = taskKey[Unit]("Migrates of the configured database to the latest version.")
  val flywayValidate = taskKey[Unit]("Validates the applied migrations in the database against the available classpath migrations in order to detect accidental migration changes.")
  val flywayInfo = taskKey[Unit]("Retrieves the complete information about the migrations including applied, pending and current migrations with details and status.")
  val flywayClean = taskKey[Unit]("Drops all database objects.")
  val flywayInit = taskKey[Unit]("Initializes the metadata table in an existing schema.")
  val flywayRepair = taskKey[Unit]("Repairs the metadata table after a failed migration on a database without DDL transactions.")

  //*********************
  // flyway defaults
  //*********************

  lazy val flywaySettings :Seq[Setting[_]] = {
    val defaults = new Flyway()
    Seq[Setting[_]](
      flywayDriver := "",
      flywayUrl := "",
      flywayUser := "",
      flywayPassword := "",
      flywayLocations := defaults.getLocations.toSeq,
      flywayResolvers := Array.empty[String],
      flywaySchemas := defaults.getSchemas.toSeq,
      flywayTable := defaults.getTable,
      flywayInitVersion := defaults.getInitVersion.getVersion,
      flywayInitDescription := defaults.getInitDescription,
      flywayEncoding := defaults.getEncoding,
      flywaySqlMigrationPrefix := defaults.getSqlMigrationPrefix,
      flywaySqlMigrationSuffix := defaults.getSqlMigrationSuffix,
      flywayCleanOnValidationError := defaults.isCleanOnValidationError,
      flywayTarget := defaults.getTarget.getVersion,
      flywayOutOfOrder := defaults.isOutOfOrder,
      flywayCallbacks := new Array[String](0),
      flywayIgnoreFailedFutureMigration := defaults.isIgnoreFailedFutureMigration,
      flywayPlaceholders := defaults.getPlaceholders.asScala.toMap,
      flywayPlaceholderPrefix := defaults.getPlaceholderPrefix,
      flywayPlaceholderSuffix := defaults.getPlaceholderSuffix,
      flywayInitOnMigrate := defaults.isInitOnMigrate,
      flywayValidateOnMigrate := defaults.isValidateOnMigrate,
      flywayConfigDataSource <<= (flywayDriver, flywayUrl, flywayUser, flywayPassword) map {
        (driver, url, user, password) => ConfigDataSource(driver, url, user, password)
      },
      flywayConfigBase <<= (flywaySchemas, flywayTable, flywayInitVersion, flywayInitDescription) map {
        (schemas, table, initVersion, initDescription) =>
          ConfigBase(schemas, table, initVersion, initDescription)
      },
<<<<<<< HEAD
      flywayConfigMigrationLoading <<= (flywayLocations, flywayResolvers, flywayEncoding, flywaySqlMigrationPrefix, flywaySqlMigrationSuffix, flywayCleanOnValidationError, flywayTarget, flywayOutOfOrder) map {
        (locations, resolvers, encoding, sqlMigrationPrefix, sqlMigrationSuffix, cleanOnValidationError, target, outOfOrder) =>
          ConfigMigrationLoading(locations, resolvers, encoding, sqlMigrationPrefix, sqlMigrationSuffix, cleanOnValidationError, target, outOfOrder)
=======
      flywayConfigMigrationLoading <<= (flywayLocations, flywayEncoding, flywaySqlMigrationPrefix, flywaySqlMigrationSuffix, flywayCleanOnValidationError, flywayTarget, flywayOutOfOrder, flywayCallbacks) map {
        (locations, encoding, sqlMigrationPrefix, sqlMigrationSuffix, cleanOnValidationError, target, outOfOrder, callbacks) =>
          ConfigMigrationLoading(locations, encoding, sqlMigrationPrefix, sqlMigrationSuffix, cleanOnValidationError, target, outOfOrder, callbacks)
>>>>>>> 367d9e74
      },
      flywayConfigMigrate <<= (flywayIgnoreFailedFutureMigration, flywayPlaceholders, flywayPlaceholderPrefix, flywayPlaceholderSuffix, flywayInitOnMigrate, flywayValidateOnMigrate) map {
        (ignoreFailedFutureMigration, placeholders, placeholderPrefix, placeholderSuffix, initOnMigrate, validateOnMigrate) =>
          ConfigMigrate(ignoreFailedFutureMigration, placeholders, placeholderPrefix, placeholderSuffix, initOnMigrate, validateOnMigrate)
      },
      flywayConfig <<= (flywayConfigDataSource, flywayConfigBase, flywayConfigMigrationLoading, flywayConfigMigrate) map {
        (dataSource, base, migrationLoading, migrate) => Config(dataSource, base, migrationLoading, migrate)
      },
      flywayMigrate <<= (fullClasspath in Runtime, flywayConfig, streams) map {
        (cp, config, s) => withPrepared(cp, s) { Flyway(config).migrate() }
      },
      flywayValidate <<= (fullClasspath in Runtime, flywayConfig, streams) map {
        (cp, config, s) => withPrepared(cp, s) { Flyway(config).validate() }
      },
      flywayInfo <<= (fullClasspath in Runtime, flywayConfig, streams) map {
        (cp, config, s) => withPrepared(cp, s) { s.log.info(MigrationInfoDumper.dumpToAsciiTable(Flyway(config).info().all())) }
      },
      flywayRepair <<= (fullClasspath in Runtime, flywayConfig, streams) map {
        (cp, config, s) => withPrepared(cp, s) { Flyway(config).repair() }
      },
      flywayClean <<= (fullClasspath in Runtime, flywayConfig, streams) map {
        (cp, config, s) => withPrepared(cp, s) { Flyway(config).clean() }
      },
      flywayInit <<= (fullClasspath in Runtime, flywayConfig, streams) map {
        (cp, config, s) => withPrepared(cp, s) { Flyway(config).init() }
      }
    )
  }

  private def withPrepared[T](cp: Types.Id[Keys.Classpath], streams: TaskStreams)(f: => T): T = {
    registerAsFlywayLogger(streams)
    withContextClassLoader(cp)(f)
  }

  /**
   * registers sbt log as a static logger for Flyway
   */
  private def registerAsFlywayLogger(streams: TaskStreams) {
    LogFactory.setLogCreator(SbtLogCreator)
    FlywaySbtLog.streams = Some(streams)
  }

  private def withContextClassLoader[T](cp: Types.Id[Keys.Classpath])(f: => T): T = {
    val classloader = ClasspathUtilities.toLoader(cp.map(_.data), getClass.getClassLoader)
    val thread = Thread.currentThread
    val oldLoader = thread.getContextClassLoader
    try {
      thread.setContextClassLoader(classloader)
      f
    } finally {
      thread.setContextClassLoader(oldLoader)
    }
  }

  private object Flyway {
    def apply(config: Config): Flyway = {
      val flyway = new Flyway()
      flyway.configure(config)
      flyway
    }
  }

  private implicit class StringOps(val s: String) extends AnyVal {
    def emptyToNull(): String = s match {
      case ss if ss.isEmpty => null
      case _ => s
    }
  }

  private implicit class FlywayOps(val flyway: Flyway) extends AnyVal {
    def configure(config: Config): Flyway = {
      flyway
      .configure(config.base)
      .configure(config.migrationLoading)
      .configure(config.migrate)
      .configureSysProps(config.dataSource)
    }
    def configure(config: ConfigBase): Flyway = {
      flyway.setSchemas(config.schemas: _*)
      flyway.setTable(config.table)
      flyway.setInitVersion(config.initVersion)
      flyway.setInitDescription(config.initDescription)
      flyway
    }
    def configure(config: ConfigMigrationLoading): Flyway = {
      flyway.setLocations(config.locations: _*)
      flyway.setEncoding(config.encoding)
      flyway.setSqlMigrationPrefix(config.sqlMigrationPrefix)
      flyway.setSqlMigrationSuffix(config.sqlMigrationSuffix)
      flyway.setCleanOnValidationError(config.cleanOnValidationError)
      flyway.setTarget(config.target)
      flyway.setOutOfOrder(config.outOfOrder)
      
      for(cb <- config.callbacks) {
        flyway.initCallbackDefs(cb)
	  }
	  
      flyway
    }
    def configure(config: ConfigMigrate): Flyway = {
      flyway.setIgnoreFailedFutureMigration(config.ignoreFailedFutureMigration)
      flyway.setPlaceholders(config.placeholders)
      flyway.setPlaceholderPrefix(config.placeholderPrefix)
      flyway.setPlaceholderSuffix(config.placeholderSuffix)
      flyway.setInitOnMigrate(config.initOnMigrate)
      flyway.setValidateOnMigrate(config.validateOnMigrate)
      flyway
    }
    def configureSysProps(config: ConfigDataSource): Flyway = {
      val props = new Properties()
      System.getProperties.filter(e => e._1.startsWith("flyway")).foreach(e => props.put(e._1, e._2))
      config.asProps.filter(e => !sys.props.contains(e._1)).foreach(e => props.put(e._1, e._2))
      flyway.configure(props)
      flyway
    }
  }

  private object SbtLogCreator extends LogCreator {
    def createLogger(clazz: Class[_]) = FlywaySbtLog
  }

  private object FlywaySbtLog extends org.flywaydb.core.util.logging.Log {
    var streams: Option[TaskStreams] = None
    def debug(message: String) { streams map (_.log.debug(message)) }
    def info(message: String) { streams map (_.log.info(message)) }
    def warn(message: String) { streams map (_.log.warn(message)) }
    def error(message: String) { streams map (_.log.error(message)) }
    def error(message: String, e: Exception) { streams map (_.log.error(message)); streams map (_.log.trace(e)) }
  }
}

<|MERGE_RESOLUTION|>--- conflicted
+++ resolved
@@ -69,7 +69,7 @@
   val flywayPlaceholderSuffix = settingKey[String]("The suffix of every placeholder. (default: } )")
   val flywayInitOnMigrate = settingKey[Boolean]("Whether to automatically call init when migrate is executed against a non-empty schema with no metadata table. This schema will then be initialized with the {@code initialVersion} before executing the migrations. Only migrations above {@code initialVersion} will then be applied. This is useful for initial Flyway production deployments on projects with an existing DB. Be careful when enabling this as it removes the safety net that ensures Flyway does not migrate the wrong database in case of a configuration mistake! (default: {@code false})")
   val flywayValidateOnMigrate = settingKey[Boolean]("Whether to automatically call validate or not when running migrate. (default: {@code false})")
-  
+
   //*********************
   // convenience settings
   //*********************
@@ -81,13 +81,8 @@
     }) ++ Map("flyway.url" -> url, "flyway.user" -> user, "flyway.password" -> password)
   }
   private case class ConfigBase(schemas: Seq[String], table: String, initVersion: String, initDescription: String)
-<<<<<<< HEAD
   private case class ConfigMigrationLoading(locations: Seq[String], resolvers: Seq[String], encoding: String, sqlMigrationPrefix: String, sqlMigrationSuffix: String,
-                                           cleanOnValidationError: Boolean, target: String, outOfOrder: Boolean)
-=======
-  private case class ConfigMigrationLoading(locations: Seq[String], encoding: String, sqlMigrationPrefix: String, sqlMigrationSuffix: String,
                                            cleanOnValidationError: Boolean, target: String, outOfOrder: Boolean, callbacks: Seq[String])
->>>>>>> 367d9e74
   private case class ConfigMigrate(ignoreFailedFutureMigration: Boolean, placeholders: Map[String, String],
                                          placeholderPrefix: String, placeholderSuffix: String, initOnMigrate: Boolean, validateOnMigrate: Boolean)
   private case class Config(dataSource: ConfigDataSource, base: ConfigBase, migrationLoading: ConfigMigrationLoading, migrate: ConfigMigrate)
@@ -146,15 +141,9 @@
         (schemas, table, initVersion, initDescription) =>
           ConfigBase(schemas, table, initVersion, initDescription)
       },
-<<<<<<< HEAD
-      flywayConfigMigrationLoading <<= (flywayLocations, flywayResolvers, flywayEncoding, flywaySqlMigrationPrefix, flywaySqlMigrationSuffix, flywayCleanOnValidationError, flywayTarget, flywayOutOfOrder) map {
-        (locations, resolvers, encoding, sqlMigrationPrefix, sqlMigrationSuffix, cleanOnValidationError, target, outOfOrder) =>
-          ConfigMigrationLoading(locations, resolvers, encoding, sqlMigrationPrefix, sqlMigrationSuffix, cleanOnValidationError, target, outOfOrder)
-=======
-      flywayConfigMigrationLoading <<= (flywayLocations, flywayEncoding, flywaySqlMigrationPrefix, flywaySqlMigrationSuffix, flywayCleanOnValidationError, flywayTarget, flywayOutOfOrder, flywayCallbacks) map {
-        (locations, encoding, sqlMigrationPrefix, sqlMigrationSuffix, cleanOnValidationError, target, outOfOrder, callbacks) =>
-          ConfigMigrationLoading(locations, encoding, sqlMigrationPrefix, sqlMigrationSuffix, cleanOnValidationError, target, outOfOrder, callbacks)
->>>>>>> 367d9e74
+      flywayConfigMigrationLoading <<= (flywayLocations, flywayResolvers, flywayEncoding, flywaySqlMigrationPrefix, flywaySqlMigrationSuffix, flywayCleanOnValidationError, flywayTarget, flywayOutOfOrder, flywayCallbacks) map {
+        (locations, resolvers, encoding, sqlMigrationPrefix, sqlMigrationSuffix, cleanOnValidationError, target, outOfOrder, callbacks) =>
+          ConfigMigrationLoading(locations, resolvers, encoding, sqlMigrationPrefix, sqlMigrationSuffix, cleanOnValidationError, target, outOfOrder, callbacks)
       },
       flywayConfigMigrate <<= (flywayIgnoreFailedFutureMigration, flywayPlaceholders, flywayPlaceholderPrefix, flywayPlaceholderSuffix, flywayInitOnMigrate, flywayValidateOnMigrate) map {
         (ignoreFailedFutureMigration, placeholders, placeholderPrefix, placeholderSuffix, initOnMigrate, validateOnMigrate) =>
