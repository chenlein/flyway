--- conflicted
+++ resolved
@@ -1,106 +1,103 @@
-/**
- * Copyright (C) 2009-2010 the original author or authors.
- *
- * Licensed under the Apache License, Version 2.0 (the "License");
- * you may not use this file except in compliance with the License.
- * You may obtain a copy of the License at
- *
- *         http://www.apache.org/licenses/LICENSE-2.0
- *
- * Unless required by applicable law or agreed to in writing, software
- * distributed under the License is distributed on an "AS IS" BASIS,
- * WITHOUT WARRANTIES OR CONDITIONS OF ANY KIND, either express or implied.
- * See the License for the specific language governing permissions and
- * limitations under the License.
- */
-
-package com.google.code.flyway.core.dbsupport.oracle;
-
-import com.google.code.flyway.core.SqlScript;
-import com.google.code.flyway.core.SqlStatement;
-<<<<<<< HEAD
-
-import org.springframework.core.io.ClassPathResource;
-=======
-import com.google.code.flyway.core.dbsupport.DbSupport;
->>>>>>> 413d1761
-import org.springframework.core.io.Resource;
-import org.springframework.dao.DataAccessException;
-import org.springframework.jdbc.core.ConnectionCallback;
-import org.springframework.jdbc.core.JdbcTemplate;
-
-import java.sql.Connection;
-import java.sql.SQLException;
-import java.util.ArrayList;
-import java.util.HashMap;
-import java.util.List;
-import java.util.Map;
-
-/**
- * Oracle-specific support.
- */
-public class OracleDbSupport implements DbSupport {
-    @Override
-    public SqlScript createCreateMetaDataTableScript(String tableName) {
-    	Resource resource = new ClassPathResource("com/google/code/flyway/core/dbsupport/oracle/createMetaDataTable.sql");
-    	
-    	Map<String, String> placeholders = new HashMap<String, String>();
-    	placeholders.put("tableName", tableName);
-
-        return new SqlScript(resource, placeholders);
-    }
-
-    @Override
-    public String getCurrentSchema(JdbcTemplate jdbcTemplate) {
-        return jdbcTemplate.execute(new ConnectionCallback<String>() {
-            @Override
-            public String doInConnection(Connection connection) throws SQLException, DataAccessException {
-                return connection.getMetaData().getUserName();
-            }
-        });
-    }
-
-    @Override
-    public boolean supportsDatabase(String databaseProductName) {
-        return "Oracle".equals(databaseProductName);
-    }
-
-    @Override
-    public boolean metaDataTableExists(JdbcTemplate jdbcTemplate, String schemaMetaDataTable) {
-        int count = jdbcTemplate.queryForInt("SELECT count(*) FROM user_tables WHERE table_name = ?",
-                schemaMetaDataTable.toUpperCase());
-        return count > 0;
-    }
-
-    @Override
-    public boolean supportsDdlTransactions() {
-        return false;
-    }
-
-    @Override
-    public boolean supportsLocking() {
-        return true;
-    }
-
-    @Override
-    public SqlScript createSqlScript(Resource resource, Map<String, String> placeholders) {
-        return new OracleSqlScript(resource, placeholders);
-    }
-
-    @Override
-    public SqlScript createCleanScript(JdbcTemplate jdbcTemplate) {
-        String query = "SELECT 'DROP ' ||  object_type ||' ' || object_name || ' ' || DECODE(OBJECT_TYPE,'TABLE','CASCADE CONSTRAINTS PURGE')" +
-                " FROM user_objects WHERE object_type IN ('FUNCTION','MATERIALIZED VIEW','PACKAGE','PROCEDURE','SEQUENCE','SYNONYM','TABLE','TYPE','VIEW') " +
-                "order by object_type desc";
-        final List<Map<String, Object>> resultSet = jdbcTemplate.queryForList(query);
-        int count = 0;
-        List<SqlStatement> sqlStatements = new ArrayList<SqlStatement>();
-        for (Map<String, Object> row : resultSet) {
-            final String dropStatement = (String) row.values().iterator().next();
-            count++;
-            sqlStatements.add(new SqlStatement(count, dropStatement));
-        }
-        return new SqlScript(sqlStatements, "oracle drop all objects script");
-    }
-
-}
+/**
+ * Copyright (C) 2009-2010 the original author or authors.
+ *
+ * Licensed under the Apache License, Version 2.0 (the "License");
+ * you may not use this file except in compliance with the License.
+ * You may obtain a copy of the License at
+ *
+ *         http://www.apache.org/licenses/LICENSE-2.0
+ *
+ * Unless required by applicable law or agreed to in writing, software
+ * distributed under the License is distributed on an "AS IS" BASIS,
+ * WITHOUT WARRANTIES OR CONDITIONS OF ANY KIND, either express or implied.
+ * See the License for the specific language governing permissions and
+ * limitations under the License.
+ */
+
+package com.google.code.flyway.core.dbsupport.oracle;
+
+import com.google.code.flyway.core.SqlScript;
+import com.google.code.flyway.core.SqlStatement;
+import com.google.code.flyway.core.dbsupport.DbSupport;
+
+import org.springframework.core.io.ClassPathResource;
+import org.springframework.core.io.Resource;
+import org.springframework.dao.DataAccessException;
+import org.springframework.jdbc.core.ConnectionCallback;
+import org.springframework.jdbc.core.JdbcTemplate;
+
+import java.sql.Connection;
+import java.sql.SQLException;
+import java.util.ArrayList;
+import java.util.HashMap;
+import java.util.List;
+import java.util.Map;
+
+/**
+ * Oracle-specific support.
+ */
+public class OracleDbSupport implements DbSupport {
+    @Override
+    public SqlScript createCreateMetaDataTableScript(String tableName) {
+    	Resource resource = new ClassPathResource("com/google/code/flyway/core/dbsupport/oracle/createMetaDataTable.sql");
+    	
+    	Map<String, String> placeholders = new HashMap<String, String>();
+    	placeholders.put("tableName", tableName);
+
+        return new SqlScript(resource, placeholders);
+    }
+
+    @Override
+    public String getCurrentSchema(JdbcTemplate jdbcTemplate) {
+        return jdbcTemplate.execute(new ConnectionCallback<String>() {
+            @Override
+            public String doInConnection(Connection connection) throws SQLException, DataAccessException {
+                return connection.getMetaData().getUserName();
+            }
+        });
+    }
+
+    @Override
+    public boolean supportsDatabase(String databaseProductName) {
+        return "Oracle".equals(databaseProductName);
+    }
+
+    @Override
+    public boolean metaDataTableExists(JdbcTemplate jdbcTemplate, String schemaMetaDataTable) {
+        int count = jdbcTemplate.queryForInt("SELECT count(*) FROM user_tables WHERE table_name = ?",
+                schemaMetaDataTable.toUpperCase());
+        return count > 0;
+    }
+
+    @Override
+    public boolean supportsDdlTransactions() {
+        return false;
+    }
+
+    @Override
+    public boolean supportsLocking() {
+        return true;
+    }
+
+    @Override
+    public SqlScript createSqlScript(Resource resource, Map<String, String> placeholders) {
+        return new OracleSqlScript(resource, placeholders);
+    }
+
+    @Override
+    public SqlScript createCleanScript(JdbcTemplate jdbcTemplate) {
+        String query = "SELECT 'DROP ' ||  object_type ||' ' || object_name || ' ' || DECODE(OBJECT_TYPE,'TABLE','CASCADE CONSTRAINTS PURGE')" +
+                " FROM user_objects WHERE object_type IN ('FUNCTION','MATERIALIZED VIEW','PACKAGE','PROCEDURE','SEQUENCE','SYNONYM','TABLE','TYPE','VIEW') " +
+                "order by object_type desc";
+        final List<Map<String, Object>> resultSet = jdbcTemplate.queryForList(query);
+        int count = 0;
+        List<SqlStatement> sqlStatements = new ArrayList<SqlStatement>();
+        for (Map<String, Object> row : resultSet) {
+            final String dropStatement = (String) row.values().iterator().next();
+            count++;
+            sqlStatements.add(new SqlStatement(count, dropStatement));
+        }
+        return new SqlScript(sqlStatements, "oracle drop all objects script");
+    }
+
+}